--- conflicted
+++ resolved
@@ -29,13 +29,10 @@
     "prompt-toolkit>=3.0.50",
     "aiohttp>=3.11.13",
     "a2a-types>=0.1.0",
-<<<<<<< HEAD
     "pysqlite3>=0.5.4",
     "qdrant_client",
-=======
     "opentelemetry-instrumentation-openai>=0.39.3",
     "opentelemetry-instrumentation-anthropic>=0.39.3",
->>>>>>> c2362b3d
 ]
 
 [project.optional-dependencies]

<p align="center">
<a href="https://pypi.org/project/fast-agent-mcp/"><img src="https://img.shields.io/pypi/v/fast-agent-mcp?color=%2334D058&label=pypi" /></a>
<a href="#"><img src="https://github.com/evalstate/fast-agent/actions/workflows/main-checks.yml/badge.svg" /></a>
<a href="https://github.com/evalstate/fast-agent/issues"><img src="https://img.shields.io/github/issues-raw/evalstate/fast-agent" /></a>
<a href="https://discord.gg/xg5cJ7ndN6"><img src="https://img.shields.io/discord/1358470293990936787" alt="discord" /></a>
<img alt="Pepy Total Downloads" src="https://img.shields.io/pepy/dt/fast-agent-mcp?label=pypi%20%7C%20downloads"/>
<a href="https://github.com/evalstate/fast-agent-mcp/blob/main/LICENSE"><img src="https://img.shields.io/pypi/l/fast-agent-mcp" /></a>
</p>

## faster Changes
> [!TIP]
<<<<<<< HEAD
> SQL database support
> In your fastagent.config.yaml (config file) supply a database uri to read MCP server list from an SQL3 database.
=======
> Documentation site is in production here : https://fast-agent.ai. Feel free to feed back what's helpful and what's not. There is also an LLMs.txt [here](https://fast-agent.ai/llms.txt)

**`fast-agent`** enables you to create and interact with sophisticated Agents and Workflows in minutes. It is the first framework with complete, end-to-end tested MCP Feature support including Sampling. Model support is comprehensive with native support for Anthropic, OpenAI and Google as well as Azure, Ollama, Deepseek and dozens of others via TensorZero.

![multi_model_trim](https://github.com/user-attachments/assets/c8bf7474-2c41-4ef3-8924-06e29907d7c6)

The simple declarative syntax lets you concentrate on composing your Prompts and MCP Servers to [build effective agents](https://www.anthropic.com/research/building-effective-agents).

`fast-agent` is multi-modal, supporting Images and PDFs for both Anthropic and OpenAI endpoints via Prompts, Resources and MCP Tool Call results. The inclusion of passthrough and playback LLMs enable rapid development and test of Python glue-code for your applications.

> [!IMPORTANT]
>
> `fast-agent` The fast-agent documentation repo is here: https://github.com/evalstate/fast-agent-docs. Please feel free to submit PRs for documentation, experience reports or other content you think others may find helpful. All help and feedback warmly received.

### Agent Application Development

Prompts and configurations that define your Agent Applications are stored in simple files, with minimal boilerplate, enabling simple management and version control.

Chat with individual Agents and Components before, during and after workflow execution to tune and diagnose your application. Agents can request human input to get additional context for task completion.

Simple model selection makes testing Model <-> MCP Server interaction painless. You can read more about the motivation behind this project [here](https://llmindset.co.uk/resources/fast-agent/)

![2025-03-23-fast-agent](https://github.com/user-attachments/assets/8f6dbb69-43e3-4633-8e12-5572e9614728)

## Get started:

Start by installing the [uv package manager](https://docs.astral.sh/uv/) for Python. Then:

```bash
uv pip install fast-agent-mcp          # install fast-agent!
fast-agent go                          # start an interactive session
fast-agent go https://hf.co/mcp        # with a remote MCP
fast-agent go --model=generic.qwen2.5  # use ollama qwen 2.5
fast-agent setup                       # create an example agent and config files
uv run agent.py                        # run your first agent
uv run agent.py --model=o3-mini.low    # specify a model
fast-agent quickstart workflow  # create "building effective agents" examples
```

Other quickstart examples include a Researcher Agent (with Evaluator-Optimizer workflow) and Data Analysis Agent (similar to the ChatGPT experience), demonstrating MCP Roots support.

> [!TIP]
> Windows Users - there are a couple of configuration changes needed for the Filesystem and Docker MCP Servers - necessary changes are detailed within the configuration files.

### Basic Agents

Defining an agent is as simple as:

```python
@fast.agent(
  instruction="Given an object, respond only with an estimate of its size."
)
```

We can then send messages to the Agent:

```python
async with fast.run() as agent:
  moon_size = await agent("the moon")
  print(moon_size)
```

Or start an interactive chat with the Agent:

```python
async with fast.run() as agent:
  await agent.interactive()
```

Here is the complete `sizer.py` Agent application, with boilerplate code:

```python
import asyncio
from mcp_agent.core.fastagent import FastAgent

# Create the application
fast = FastAgent("Agent Example")

@fast.agent(
  instruction="Given an object, respond only with an estimate of its size."
)
async def main():
  async with fast.run() as agent:
    await agent.interactive()

if __name__ == "__main__":
    asyncio.run(main())
```

The Agent can then be run with `uv run sizer.py`.

Specify a model with the `--model` switch - for example `uv run sizer.py --model sonnet`.

### Combining Agents and using MCP Servers

_To generate examples use `fast-agent quickstart workflow`. This example can be run with `uv run workflow/chaining.py`. fast-agent looks for configuration files in the current directory before checking parent directories recursively._

Agents can be chained to build a workflow, using MCP Servers defined in the `fastagent.config.yaml` file:

>>>>>>> 8d5823c7
```python
otel:
  enabled: true # Enable or disable OpenTelemetry

database: "./examples/sqlite_servers/mcp_servers.db"

mcp:
  servers:
```

> [!TIP]
> qdrant database support
> In your fastagent.config.yaml (config file) supply a database url to read MCP server list from a qdrant database.
```python
otel:
  enabled: true # Enable or disable OpenTelemetry

qdrant_url: "http://localhost:6333"

mcp:
  servers:
```

## fast caught up
> [!TIP]
> Streamable HTTP Support

## other files

rag_search.py: Searches qdrant database for relevant MCP servers.

tool_assignment.py: Adds tools to JSON agent description file based on requested tools.

kernel_compose.py: Generates agent file from a JSON agent description file.<|MERGE_RESOLUTION|>--- conflicted
+++ resolved
@@ -9,10 +9,8 @@
 
 ## faster Changes
 > [!TIP]
-<<<<<<< HEAD
 > SQL database support
 > In your fastagent.config.yaml (config file) supply a database uri to read MCP server list from an SQL3 database.
-=======
 > Documentation site is in production here : https://fast-agent.ai. Feel free to feed back what's helpful and what's not. There is also an LLMs.txt [here](https://fast-agent.ai/llms.txt)
 
 **`fast-agent`** enables you to create and interact with sophisticated Agents and Workflows in minutes. It is the first framework with complete, end-to-end tested MCP Feature support including Sampling. Model support is comprehensive with native support for Anthropic, OpenAI and Google as well as Azure, Ollama, Deepseek and dozens of others via TensorZero.
@@ -62,58 +60,6 @@
 Defining an agent is as simple as:
 
 ```python
-@fast.agent(
-  instruction="Given an object, respond only with an estimate of its size."
-)
-```
-
-We can then send messages to the Agent:
-
-```python
-async with fast.run() as agent:
-  moon_size = await agent("the moon")
-  print(moon_size)
-```
-
-Or start an interactive chat with the Agent:
-
-```python
-async with fast.run() as agent:
-  await agent.interactive()
-```
-
-Here is the complete `sizer.py` Agent application, with boilerplate code:
-
-```python
-import asyncio
-from mcp_agent.core.fastagent import FastAgent
-
-# Create the application
-fast = FastAgent("Agent Example")
-
-@fast.agent(
-  instruction="Given an object, respond only with an estimate of its size."
-)
-async def main():
-  async with fast.run() as agent:
-    await agent.interactive()
-
-if __name__ == "__main__":
-    asyncio.run(main())
-```
-
-The Agent can then be run with `uv run sizer.py`.
-
-Specify a model with the `--model` switch - for example `uv run sizer.py --model sonnet`.
-
-### Combining Agents and using MCP Servers
-
-_To generate examples use `fast-agent quickstart workflow`. This example can be run with `uv run workflow/chaining.py`. fast-agent looks for configuration files in the current directory before checking parent directories recursively._
-
-Agents can be chained to build a workflow, using MCP Servers defined in the `fastagent.config.yaml` file:
-
->>>>>>> 8d5823c7
-```python
 otel:
   enabled: true # Enable or disable OpenTelemetry
 

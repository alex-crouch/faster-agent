--- conflicted
+++ resolved
@@ -6,11 +6,7 @@
 import os
 import re
 from pathlib import Path
-<<<<<<< HEAD
-from typing import Dict, List, Literal, Optional, Any
-=======
 from typing import Any, Dict, List, Literal, Optional
->>>>>>> 26c6c7d4
 
 from pydantic import BaseModel, ConfigDict, field_validator
 from pydantic_settings import BaseSettings, SettingsConfigDict
